--- conflicted
+++ resolved
@@ -6,25 +6,13 @@
 	"os"
 	"strings"
 
-<<<<<<< HEAD
-	"github.com/go-logr/logr"
-	"github.com/jcrossley3/manifestival/yaml"
-
-	kscheme "k8s.io/client-go/kubernetes/scheme"
-
-=======
 	mf "github.com/jcrossley3/manifestival"
->>>>>>> 9add8bdb
 	servingv1alpha1 "github.com/openshift-knative/knative-serving-operator/pkg/apis/serving/v1alpha1"
 	configv1 "github.com/openshift/api/config/v1"
 	"github.com/operator-framework/operator-sdk/pkg/k8sutil"
-
-<<<<<<< HEAD
-	corev1 "k8s.io/api/core/v1"
-
-=======
+	kscheme "k8s.io/client-go/kubernetes/scheme"
+
 	v1 "k8s.io/api/core/v1"
->>>>>>> 9add8bdb
 	"k8s.io/apimachinery/pkg/api/errors"
 	metav1 "k8s.io/apimachinery/pkg/apis/meta/v1"
 	"k8s.io/apimachinery/pkg/apis/meta/v1/unstructured"
@@ -39,23 +27,6 @@
 	"sigs.k8s.io/controller-runtime/pkg/source"
 )
 
-const (
-	// Namespace of Knative Serving
-	knativeServingNamespace = "knative-serving"
-
-	// ConfigMap name for config-network
-	networkConfigMapName = "config-network"
-
-	// ConfigMap name for config-domain
-	domainConfigMapName = "config-domain"
-
-	// cluster object name to retrieve network/domain info
-	clusterObjectName = "cluster"
-
-	// istio.sidecar.includeOutboundIPRanges property name
-	istioSideCarIncludeOutboundIPRangesProp = "istio.sidecar.includeOutboundIPRanges"
-)
-
 var (
 	filename = flag.String("filename", "deploy/resources",
 		"The filename containing the YAML resources to apply")
@@ -178,6 +149,12 @@
 	if err := r.config.Filter(filters...).ApplyAll(); err != nil {
 		return err
 	}
+
+	// set any additional values after yaml has been applied
+	if err := r.postApply(); err != nil {
+		return err
+	}
+
 	// Update status
 	instance.Status.Resources = r.config.ResourceNames()
 	instance.Status.Version = getResourceVersion()
@@ -217,13 +194,7 @@
 		}
 		return err
 	}
-<<<<<<< HEAD
-
-	updateDomain(r.client, reqLogger)
-	updateServiceNetwork(r.client, reqLogger)
-
-	return reconcile.Result{}, nil
-=======
+
 	cm := &v1.ConfigMap{}
 	u := r.config.Find("v1", "ConfigMap", "config-network") // 4 the ns
 	key := types.NamespacedName{Namespace: u.GetNamespace(), Name: u.GetName()}
@@ -232,75 +203,92 @@
 	}
 	cm.Data["istio.sidecar.includeOutboundIPRanges"] = "10.0.0.1/24"
 	return r.client.Update(context.TODO(), cm)
->>>>>>> 9add8bdb
-}
-
-func getServiceNetwork(client client.Client, logger logr.Logger) string {
-
+
+}
+
+// Set additional properties after applying yaml.
+func (r *ReconcileInstall) postApply() error {
+
+	if err := r.updateDomainConfigMap(); err != nil {
+		return err
+	}
+
+	if err := r.updateNetworkConfigMap(); err != nil {
+		return err
+	}
+
+	return nil
+}
+
+// Get Service Network from cluster resource
+func (r *ReconcileInstall) getServiceNetwork() string {
 	networkConfig := &configv1.Network{}
-
 	serviceNetwork := ""
-	if err := client.Get(context.TODO(), types.NamespacedName{Name: clusterObjectName}, networkConfig); err != nil {
-		logger.Info("Network Config is not available.")
+	if err := r.client.Get(context.TODO(), types.NamespacedName{Name: "cluster"}, networkConfig); err != nil {
+		log.Info("Network Config is not available.")
 	} else if len(networkConfig.Spec.ServiceNetwork) > 0 {
 		serviceNetwork = strings.Join(networkConfig.Spec.ServiceNetwork, ",")
-		logger.Info("Network Config is available", "Service Network", serviceNetwork)
-	}
-
+		log.Info("Network Config is available", "Service Network", serviceNetwork)
+	}
 	return serviceNetwork
 }
 
-func getDomain(client client.Client, logger logr.Logger) string {
+func (r *ReconcileInstall) getDomain() string {
 	ingressConfig := &configv1.Ingress{}
 	domain := ""
-	if err := client.Get(context.TODO(), types.NamespacedName{Name: clusterObjectName}, ingressConfig); err != nil {
-		logger.Info("Ingress Config is not available.")
+	if err := r.client.Get(context.TODO(), types.NamespacedName{Name: "cluster"}, ingressConfig); err != nil {
+		log.Info("Ingress Config is not available.")
 	} else {
 		domain = ingressConfig.Spec.Domain
-		logger.Info("Ingress Config is available", "Domain", domain)
+		log.Info("Ingress Config is available", "Domain", domain)
 	}
 
 	return domain
 }
 
-func updateDomain(client client.Client, logger logr.Logger) {
+// Set domain in the Config Map
+func (r *ReconcileInstall) updateDomainConfigMap() error {
 
 	// retrieve domain for configuring for ingress traffic
-	domain := getDomain(client, logger)
+	domain := r.getDomain()
 
 	// If domain is available, update config-domain config map
 	if len(domain) > 0 {
-		configMap := &corev1.ConfigMap{}
-		if err := client.Get(context.TODO(), types.NamespacedName{Namespace: knativeServingNamespace,
-			Name: domainConfigMapName}, configMap); err != nil {
-			logger.Error(err, "Failed to get configmap for config-domain")
-		} else {
-			configMap.Data[domain] = ""
-			if err := client.Update(context.TODO(), configMap); err != nil {
-				logger.Error(err, "Failed to update configmap for config-domain")
-			}
-		}
-	}
-}
-
-func updateServiceNetwork(client client.Client, logger logr.Logger) {
+
+		cm := &v1.ConfigMap{}
+		u := r.config.Find("v1", "ConfigMap", "config-domain")
+		key := types.NamespacedName{Namespace: u.GetNamespace(), Name: u.GetName()}
+		if err := r.client.Get(context.TODO(), key, cm); err != nil {
+			return err
+		}
+		cm.Data[domain] = ""
+		return r.client.Update(context.TODO(), cm)
+	}
+
+	return nil
+}
+
+// Set istio.sidecar.includeOutboundIPRanges property with service network
+func (r *ReconcileInstall) updateNetworkConfigMap() error {
 
 	// retrieve service networks for configuring egress traffic
-	serviceNetwork := getServiceNetwork(client, logger)
+	serviceNetwork := r.getServiceNetwork()
 
 	// If service network is available, update config-network config map
 	if len(serviceNetwork) > 0 {
-		configMap := &corev1.ConfigMap{}
-		if err := client.Get(context.TODO(), types.NamespacedName{Namespace: knativeServingNamespace,
-			Name: networkConfigMapName}, configMap); err != nil {
-			logger.Error(err, "Failed to get configmap for config-network")
-		} else {
-			configMap.Data[istioSideCarIncludeOutboundIPRangesProp] = serviceNetwork
-			if err := client.Update(context.TODO(), configMap); err != nil {
-				logger.Error(err, "Failed to update configmap for config-network")
-			}
-		}
-	}
+
+		cm := &v1.ConfigMap{}
+		u := r.config.Find("v1", "ConfigMap", "config-network")
+		key := types.NamespacedName{Namespace: u.GetNamespace(), Name: u.GetName()}
+		if err := r.client.Get(context.TODO(), key, cm); err != nil {
+			return err
+		}
+		cm.Data["istio.sidecar.includeOutboundIPRanges"] = serviceNetwork
+		return r.client.Update(context.TODO(), cm)
+
+	}
+
+	return nil
 }
 
 func getResourceVersion() string {
